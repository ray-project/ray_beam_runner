#
# Licensed to the Apache Software Foundation (ASF) under one or more
# contributor license agreements.  See the NOTICE file distributed with
# this work for additional information regarding copyright ownership.
# The ASF licenses this file to You under the Apache License, Version 2.0
# (the "License"); you may not use this file except in compliance with
# the License.  You may obtain a copy of the License at
#
#    http://www.apache.org/licenses/LICENSE-2.0
#
# Unless required by applicable law or agreed to in writing, software
# distributed under the License is distributed on an "AS IS" BASIS,
# WITHOUT WARRANTIES OR CONDITIONS OF ANY KIND, either express or implied.
# See the License for the specific language governing permissions and
# limitations under the License.
#
import typing
from typing import Dict
from typing import List
from typing import Optional
from typing import Tuple

from apache_beam.portability.api import beam_fn_api_pb2
from apache_beam.portability.api import beam_runner_api_pb2
from apache_beam.portability.api import endpoints_pb2
from apache_beam.runners.portability.fn_api_runner import execution as fn_execution
from apache_beam.runners.portability.fn_api_runner import translations
from apache_beam.runners.portability.fn_api_runner import worker_handlers
from apache_beam.runners.portability.fn_api_runner.execution import PartitionableBuffer
from apache_beam.runners.portability.fn_api_runner.fn_runner import OutputTimers
from apache_beam.runners.portability.fn_api_runner.translations import DataOutput
from apache_beam.runners.portability.fn_api_runner.translations import TimerFamilyId
from apache_beam.runners.worker import bundle_processor
from apache_beam.utils import proto_utils

from ray_beam_runner.portability.execution import RayRunnerExecutionContext


class RayBundleContextManager:
    def __init__(
        self,
        execution_context: RayRunnerExecutionContext,
        stage: translations.Stage,
    ) -> None:
        self.execution_context = execution_context
        self.stage = stage
        # self.extract_bundle_inputs_and_outputs()
        self.bundle_uid = self.execution_context.next_uid()

        # Properties that are lazily initialized
        self._process_bundle_descriptor = (
            None
        )  # type: Optional[beam_fn_api_pb2.ProcessBundleDescriptor]
        self._worker_handlers = (
            None
        )  # type: Optional[List[worker_handlers.WorkerHandler]]
        # a mapping of {(transform_id, timer_family_id): timer_coder_id}. The map
        # is built after self._process_bundle_descriptor is initialized.
        # This field can be used to tell whether current bundle has timers.
        self._timer_coder_ids = None  # type: Optional[Dict[Tuple[str, str], str]]

    def __reduce__(self):
        data = (self.execution_context, self.stage)

        def deserializer(args):
            RayBundleContextManager(args[0], args[1])

        return (deserializer, data)

    @property
    def worker_handlers(self) -> List[worker_handlers.WorkerHandler]:
        return []

    def data_api_service_descriptor(
        self,
    ) -> Optional[endpoints_pb2.ApiServiceDescriptor]:
        return endpoints_pb2.ApiServiceDescriptor(url="fake")

    def state_api_service_descriptor(
        self,
    ) -> Optional[endpoints_pb2.ApiServiceDescriptor]:
        return None

    @property
    def process_bundle_descriptor(self) -> beam_fn_api_pb2.ProcessBundleDescriptor:
        if self._process_bundle_descriptor is None:
            self._process_bundle_descriptor = (
                beam_fn_api_pb2.ProcessBundleDescriptor.FromString(
                    self._build_process_bundle_descriptor()
                )
            )
            self._timer_coder_ids = (
                fn_execution.BundleContextManager._build_timer_coders_id_map(self)
            )
        return self._process_bundle_descriptor

    def _build_process_bundle_descriptor(self):
        # Cannot be invoked until *after* _extract_endpoints is called.
        # Always populate the timer_api_service_descriptor.
        pbd = beam_fn_api_pb2.ProcessBundleDescriptor(
            id=self.bundle_uid,
            transforms={
                transform.unique_name: transform for transform in self.stage.transforms
            },
            pcollections=dict(
                self.execution_context.pipeline_components.pcollections.items()
            ),
            coders=dict(self.execution_context.pipeline_components.coders.items()),
            windowing_strategies=dict(
                self.execution_context.pipeline_components.windowing_strategies.items()
            ),
            environments=dict(
                self.execution_context.pipeline_components.environments.items()
            ),
            state_api_service_descriptor=self.state_api_service_descriptor(),
            timer_api_service_descriptor=self.data_api_service_descriptor(),
        )

        return pbd.SerializeToString()

    def get_bundle_inputs_and_outputs(
        self,
    ) -> Tuple[Dict[str, PartitionableBuffer], DataOutput, Dict[TimerFamilyId, bytes]]:
        """Returns maps of transform names to PCollection identifiers.

        Also mutates IO stages to point to the data ApiServiceDescriptor.

        Returns:
          A tuple of (data_input, data_output, expected_timer_output) dictionaries.
            `data_input` is a dictionary mapping (transform_name, output_name) to a
            PCollection buffer; `data_output` is a dictionary mapping
            (transform_name, output_name) to a PCollection ID.
            `expected_timer_output` is a dictionary mapping transform_id and
            timer family ID to a buffer id for timers.
        """
        return self.transform_to_buffer_coder, self.data_output, self.stage_timers

    def setup(self):
        transform_to_buffer_coder: typing.Dict[str, typing.Tuple[bytes, str]] = {}
        data_output = {}  # type: DataOutput
        expected_timer_output = {}  # type: OutputTimers
        for transform in self.stage.transforms:
            if transform.spec.urn in (
                bundle_processor.DATA_INPUT_URN,
                bundle_processor.DATA_OUTPUT_URN,
            ):
                pcoll_id = transform.spec.payload
                if transform.spec.urn == bundle_processor.DATA_INPUT_URN:
                    coder_id = self.execution_context.data_channel_coders[
                        translations.only_element(transform.outputs.values())
                    ]
                    if pcoll_id == translations.IMPULSE_BUFFER:
                        pcoll_id = transform.unique_name.encode("utf8")
<<<<<<< HEAD
                        self.execution_context.pcollection_buffers.put(
                            pcoll_id, [ENCODED_IMPULSE_REFERENCE]
=======
                        self.execution_context.pcollection_buffers.put.remote(
                            pcoll_id, [self.execution_context.encoded_impulse_ref]
>>>>>>> 9dd39fa3
                        )
                    else:
                        pass
                    transform_to_buffer_coder[transform.unique_name] = (
                        pcoll_id,
                        self.execution_context.safe_coders.get(coder_id, coder_id),
                    )
                elif transform.spec.urn == bundle_processor.DATA_OUTPUT_URN:
                    data_output[transform.unique_name] = pcoll_id
                    coder_id = self.execution_context.data_channel_coders[
                        translations.only_element(transform.inputs.values())
                    ]
                else:
                    raise NotImplementedError
                data_spec = beam_fn_api_pb2.RemoteGrpcPort(coder_id=coder_id)
                transform.spec.payload = data_spec.SerializeToString()
            elif transform.spec.urn in translations.PAR_DO_URNS:
                payload = proto_utils.parse_Bytes(
                    transform.spec.payload, beam_runner_api_pb2.ParDoPayload
                )
                for timer_family_id in payload.timer_family_specs.keys():
                    expected_timer_output[
                        (transform.unique_name, timer_family_id)
                    ] = translations.create_buffer_id(timer_family_id, "timers")
        self.transform_to_buffer_coder, self.data_output, self.stage_timers = (
            transform_to_buffer_coder,
            data_output,
            expected_timer_output,
        )<|MERGE_RESOLUTION|>--- conflicted
+++ resolved
@@ -151,13 +151,8 @@
                     ]
                     if pcoll_id == translations.IMPULSE_BUFFER:
                         pcoll_id = transform.unique_name.encode("utf8")
-<<<<<<< HEAD
-                        self.execution_context.pcollection_buffers.put(
-                            pcoll_id, [ENCODED_IMPULSE_REFERENCE]
-=======
                         self.execution_context.pcollection_buffers.put.remote(
                             pcoll_id, [self.execution_context.encoded_impulse_ref]
->>>>>>> 9dd39fa3
                         )
                     else:
                         pass
